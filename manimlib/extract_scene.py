--- conflicted
+++ resolved
@@ -2,13 +2,9 @@
 import inspect
 import sys
 
-<<<<<<< HEAD
-from manimlib.scene.scene import Scene
-from manimlib.scene.interactive_scene import InteractiveScene
-=======
->>>>>>> 66918294
 from manimlib.config import get_custom_config
 from manimlib.logger import log
+from manimlib.scene.interactive_scene import InteractiveScene
 from manimlib.scene.scene import Scene
 
 
