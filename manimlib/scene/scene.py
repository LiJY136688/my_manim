--- conflicted
+++ resolved
@@ -2,37 +2,27 @@
 
 from functools import wraps
 import inspect
-<<<<<<< HEAD
 import itertools as it
 import platform
 import random
 import time
-=======
 import platform
 from functools import wraps
-from typing import Iterable, Callable
 import os
->>>>>>> 485a4ca3
 
 import numpy as np
-<<<<<<< HEAD
 from tqdm import tqdm as ProgressDisplay
-=======
->>>>>>> 485a4ca3
 
 from manimlib.animation.animation import prepare_animation
 from manimlib.animation.transform import MoveToTarget
 from manimlib.camera.camera import Camera
 from manimlib.config import get_custom_config
+from manimlib.constants import ARROW_SYMBOLS
+from manimlib.constants import SHIFT_MODIFIER, CTRL_MODIFIER, COMMAND_MODIFIER
 from manimlib.constants import DEFAULT_WAIT_TIME
-<<<<<<< HEAD
 from manimlib.event_handler import EVENT_DISPATCHER
 from manimlib.event_handler.event_type import EventType
 from manimlib.logger import log
-=======
-from manimlib.constants import ARROW_SYMBOLS
-from manimlib.constants import SHIFT_MODIFIER, CTRL_MODIFIER, COMMAND_MODIFIER
->>>>>>> 485a4ca3
 from manimlib.mobject.mobject import Mobject
 from manimlib.mobject.mobject import Point
 from manimlib.mobject.mobject import Group
