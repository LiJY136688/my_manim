--- conflicted
+++ resolved
@@ -172,11 +172,7 @@
             max_y = FRAME_Y_RADIUS - label.get_height()
             max_x = FRAME_X_RADIUS - label.get_width()
             for x0 in np.arange(*self.x_range)[::-1]:
-<<<<<<< HEAD
-                pt = self.itgp(x0, graph)
-=======
                 pt = self.i2gp(x0, graph)
->>>>>>> ddda43e0
                 if abs(pt[0]) < max_x and abs(pt[1]) < max_y:
                     x = x0
                     break
@@ -192,26 +188,11 @@
         label.shift_onto_screen()
         return label
 
-<<<<<<< HEAD
-    def get_v_line_to_graph(self, x, graph, line_func=Line):
-        return line_func(
-            self.coords_to_point(x, 0),
-            self.input_to_graph_point(x, graph),
-        )
-=======
     def get_v_line_to_graph(self, x, graph, **kwargs):
         return self.get_v_line(self.i2gp(x, graph), **kwargs)
 
     def get_h_line_to_graph(self, x, graph, **kwargs):
         return self.get_h_line(self.i2gp(x, graph), **kwargs)
->>>>>>> ddda43e0
-
-    def get_h_line_to_graph(self, x, graph, line_func=Line):
-        y = self.get_y_axis().p2n(self.itgp(x, graph))
-        return line_func(
-            self.coords_to_point(0, y),
-            self.input_to_graph_point(x, graph),
-        )
 
     # For calculus
     def angle_of_tangent(self, x, graph, dx=EPSILON):
