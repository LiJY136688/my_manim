from __future__ import annotations

import numbers
from abc import abstractmethod
from typing import Type, TypeVar, Union, Callable, Iterable, Sequence

import numpy as np

from manimlib.constants import *
from manimlib.mobject.functions import ParametricCurve
from manimlib.mobject.geometry import Arrow
from manimlib.mobject.geometry import Line
from manimlib.mobject.geometry import DashedLine
from manimlib.mobject.geometry import Rectangle
from manimlib.mobject.number_line import NumberLine
from manimlib.mobject.svg.tex_mobject import Tex
from manimlib.mobject.types.vectorized_mobject import VGroup
from manimlib.utils.config_ops import digest_config
from manimlib.utils.config_ops import merge_dicts_recursively
from manimlib.utils.simple_functions import binary_search
from manimlib.utils.space_ops import angle_of_vector
from manimlib.utils.space_ops import get_norm
from manimlib.utils.space_ops import rotate_vector

from typing import TYPE_CHECKING

if TYPE_CHECKING:
    import colour
    from manimlib.mobject.mobject import Mobject
    T = TypeVar("T", bound=Mobject)
    ManimColor = Union[str, colour.Color, Sequence[float]]


EPSILON = 1e-8


class CoordinateSystem():
    """
    Abstract class for Axes and NumberPlane
    """
    CONFIG = {
        "dimension": 2,
        "default_x_range": [-8.0, 8.0, 1.0],
        "default_y_range": [-4.0, 4.0, 1.0],
        "width": FRAME_WIDTH,
        "height": FRAME_HEIGHT,
        "num_sampled_graph_points_per_tick": 20,
    }

    def __init__(self, **kwargs):
        digest_config(self, kwargs)
        self.x_range = np.array(self.default_x_range)
        self.y_range = np.array(self.default_y_range)

    @abstractmethod
    def coords_to_point(self, *coords: float) -> np.ndarray:
        raise Exception("Not implemented")

    @abstractmethod
    def point_to_coords(self, point: np.ndarray) -> tuple[float, ...]:
        raise Exception("Not implemented")

    def c2p(self, *coords: float):
        """Abbreviation for coords_to_point"""
        return self.coords_to_point(*coords)

    def p2c(self, point: np.ndarray):
        """Abbreviation for point_to_coords"""
        return self.point_to_coords(point)

    def get_origin(self) -> np.ndarray:
        return self.c2p(*[0] * self.dimension)

    @abstractmethod
    def get_axes(self) -> VGroup:
        raise Exception("Not implemented")

    @abstractmethod
    def get_all_ranges(self) -> list[np.ndarray]:
        raise Exception("Not implemented")

    def get_axis(self, index: int) -> NumberLine:
        return self.get_axes()[index]

    def get_x_axis(self) -> NumberLine:
        return self.get_axis(0)

    def get_y_axis(self) -> NumberLine:
        return self.get_axis(1)

    def get_z_axis(self) -> NumberLine:
        return self.get_axis(2)

    def get_x_axis_label(
        self,
        label_tex: str,
        edge: np.ndarray = RIGHT,
        direction: np.ndarray = DL,
        **kwargs
    ) -> Tex:
        return self.get_axis_label(
            label_tex, self.get_x_axis(),
            edge, direction, **kwargs
        )

    def get_y_axis_label(
        self,
        label_tex: str,
        edge: np.ndarray = UP,
        direction: np.ndarray = DR,
        **kwargs
    ) -> Tex:
        return self.get_axis_label(
            label_tex, self.get_y_axis(),
            edge, direction, **kwargs
        )

    def get_axis_label(
        self,
        label_tex: str,
        axis: np.ndarray,
        edge: np.ndarray,
        direction: np.ndarray,
        buff: float = MED_SMALL_BUFF
    ) -> Tex:
        label = Tex(label_tex)
        label.next_to(
            axis.get_edge_center(edge), direction,
            buff=buff
        )
        label.shift_onto_screen(buff=MED_SMALL_BUFF)
        return label

    def get_axis_labels(
        self,
        x_label_tex: str = "x",
        y_label_tex: str = "y"
    ) -> VGroup:
        self.axis_labels = VGroup(
            self.get_x_axis_label(x_label_tex),
            self.get_y_axis_label(y_label_tex),
        )
        return self.axis_labels

    def get_line_from_axis_to_point(
        self, 
        index: int,
        point: np.ndarray,
        line_func: Type[T] = DashedLine,
        color: ManimColor = GREY_A,
        stroke_width: float = 2
    ) -> T:
        axis = self.get_axis(index)
        line = line_func(axis.get_projection(point), point)
        line.set_stroke(color, stroke_width)
        return line

    def get_v_line(self, point: np.ndarray, **kwargs):
        return self.get_line_from_axis_to_point(0, point, **kwargs)

    def get_h_line(self, point: np.ndarray, **kwargs):
        return self.get_line_from_axis_to_point(1, point, **kwargs)

    # Useful for graphing
    def get_graph(
        self,
        function: Callable[[float], float],
        x_range: Sequence[float] | None = None,
        **kwargs
    ) -> ParametricCurve:
        t_range = np.array(self.x_range, dtype=float)
        if x_range is not None:
            t_range[:len(x_range)] = x_range
        # For axes, the third coordinate of x_range indicates
        # tick frequency.  But for functions, it indicates a
        # sample frequency
        if x_range is None or len(x_range) < 3:
            t_range[2] /= self.num_sampled_graph_points_per_tick

        graph = ParametricCurve(
            lambda t: self.c2p(t, function(t)),
            t_range=t_range,
            **kwargs
        )
        graph.underlying_function = function
        graph.x_range = x_range
        return graph

    def get_parametric_curve(
        self,
        function: Callable[[float], np.ndarray],
        **kwargs
    ) -> ParametricCurve:
        dim = self.dimension
        graph = ParametricCurve(
            lambda t: self.coords_to_point(*function(t)[:dim]),
            **kwargs
        )
        graph.underlying_function = function
        return graph

    def input_to_graph_point(
        self,
        x: float,
        graph: ParametricCurve
    ) -> np.ndarray | None:
        if hasattr(graph, "underlying_function"):
            return self.coords_to_point(x, graph.underlying_function(x))
        else:
            alpha = binary_search(
                function=lambda a: self.point_to_coords(
                    graph.quick_point_from_proportion(a)
                )[0],
                target=x,
                lower_bound=self.x_range[0],
                upper_bound=self.x_range[1],
            )
            if alpha is not None:
                return graph.quick_point_from_proportion(alpha)
            else:
                return None

    def i2gp(self, x: float, graph: ParametricCurve) -> np.ndarray | None:
        """
        Alias for input_to_graph_point
        """
        return self.input_to_graph_point(x, graph)

    def get_graph_label(
        self,
        graph: ParametricCurve,
        label: str | Mobject = "f(x)",
        x: float | None = None,
        direction: np.ndarray = RIGHT,
        buff: float = MED_SMALL_BUFF,
        color: ManimColor | None = None
    ) -> Tex | Mobject:
        if isinstance(label, str):
            label = Tex(label)
        if color is None:
            label.match_color(graph)
        if x is None:
            # Searching from the right, find a point
            # whose y value is in bounds
            max_y = FRAME_Y_RADIUS - label.get_height()
            max_x = FRAME_X_RADIUS - label.get_width()
            for x0 in np.arange(*self.x_range)[::-1]:
                pt = self.i2gp(x0, graph)
                if abs(pt[0]) < max_x and abs(pt[1]) < max_y:
                    x = x0
                    break
            if x is None:
                x = self.x_range[1]

        point = self.input_to_graph_point(x, graph)
        angle = self.angle_of_tangent(x, graph)
        normal = rotate_vector(RIGHT, angle + 90 * DEGREES)
        if normal[1] < 0:
            normal *= -1
        label.next_to(point, normal, buff=buff)
        label.shift_onto_screen()
        return label

    def get_v_line_to_graph(self, x: float, graph: ParametricCurve, **kwargs):
        return self.get_v_line(self.i2gp(x, graph), **kwargs)

    def get_h_line_to_graph(self, x: float, graph: ParametricCurve, **kwargs):
        return self.get_h_line(self.i2gp(x, graph), **kwargs)

    # For calculus
    def angle_of_tangent(
        self,
        x: float,
        graph: ParametricCurve,
        dx: float = EPSILON
    ) -> float:
        p0 = self.input_to_graph_point(x, graph)
        p1 = self.input_to_graph_point(x + dx, graph)
        return angle_of_vector(p1 - p0)

    def slope_of_tangent(
        self,
        x: float,
        graph: ParametricCurve,
        **kwargs
    ) -> float:
        return np.tan(self.angle_of_tangent(x, graph, **kwargs))

    def get_tangent_line(
        self,
        x: float,
        graph: ParametricCurve,
        length: float = 5,
        line_func: Type[T] = Line
    ) -> T:
        line = line_func(LEFT, RIGHT)
        line.set_width(length)
        line.rotate(self.angle_of_tangent(x, graph))
        line.move_to(self.input_to_graph_point(x, graph))
        return line

<<<<<<< HEAD
    def get_riemann_rectangles(
        self,
        graph: ParametricCurve,
        x_range: Sequence[float] = None,
        dx: float | None = None,
        input_sample_type: str = "left",
        stroke_width: float = 1,
        stroke_color: ManimColor = BLACK,
        fill_opacity: float = 1,
        colors: Iterable[ManimColor] = (BLUE, GREEN),
        show_signed_area: bool = True
    ) -> VGroup:
=======
    def get_riemann_rectangles(self,
                               graph,
                               x_range=None,
                               dx=None,
                               input_sample_type="left",
                               stroke_width=1,
                               stroke_color=BLACK,
                               fill_opacity=1,
                               colors=(BLUE, GREEN),
                               stroke_background=True,
                               show_signed_area=True):
>>>>>>> 41b52c61
        if x_range is None:
            x_range = self.x_range[:2]
        if dx is None:
            dx = self.x_range[2]
        if len(x_range) < 3:
            x_range = [*x_range, dx]

        rects = []
        xs = np.arange(*x_range)
        for x0, x1 in zip(xs, xs[1:]):
            if input_sample_type == "left":
                sample = x0
            elif input_sample_type == "right":
                sample = x1
            elif input_sample_type == "center":
                sample = 0.5 * x0 + 0.5 * x1
            else:
                raise Exception("Invalid input sample type")
            height = get_norm(
                self.i2gp(sample, graph) - self.c2p(sample, 0)
            )
            rect = Rectangle(width=self.x_axis.n2p(x1)[0] - self.x_axis.n2p(x0)[0], 
                             height=height)
            rect.move_to(self.c2p(x0, 0), DL)
            rects.append(rect)
        result = VGroup(*rects)
        result.set_submobject_colors_by_gradient(*colors)
        result.set_style(
            stroke_width=stroke_width,
            stroke_color=stroke_color,
            fill_opacity=fill_opacity,
            stroke_background=stroke_background
        )
        return result

    def get_area_under_graph(self, graph, x_range, fill_color=BLUE, fill_opacity=1):
        # TODO
        pass


class Axes(VGroup, CoordinateSystem):
    CONFIG = {
        "axis_config": {
            "include_tip": False,
            "numbers_to_exclude": [0],
        },
        "x_axis_config": {},
        "y_axis_config": {
            "line_to_number_direction": LEFT,
        },
        "height": FRAME_HEIGHT - 2,
        "width": FRAME_WIDTH - 2,
    }

    def __init__(
        self,
        x_range: Sequence[float] | None = None,
        y_range: Sequence[float] | None = None,
        **kwargs
    ):
        CoordinateSystem.__init__(self, **kwargs)
        VGroup.__init__(self, **kwargs)

        if x_range is not None:
            self.x_range[:len(x_range)] = x_range
        if y_range is not None:
            self.y_range[:len(y_range)] = y_range

        self.x_axis = self.create_axis(
            self.x_range, self.x_axis_config, self.width,
        )
        self.y_axis = self.create_axis(
            self.y_range, self.y_axis_config, self.height
        )
        self.y_axis.rotate(90 * DEGREES, about_point=ORIGIN)
        # Add as a separate group in case various other
        # mobjects are added to self, as for example in
        # NumberPlane below
        self.axes = VGroup(self.x_axis, self.y_axis)
        self.add(*self.axes)
        self.center()

    def create_axis(
        self,
        range_terms: Sequence[float],
        axis_config: dict[str],
        length: float
    ) -> NumberLine:
        new_config = merge_dicts_recursively(self.axis_config, axis_config)
        new_config["width"] = length
        axis = NumberLine(range_terms, **new_config)
        axis.shift(-axis.n2p(0))
        return axis

    def coords_to_point(self, *coords: float) -> np.ndarray:
        origin = self.x_axis.number_to_point(0)
        result = origin.copy()
        for axis, coord in zip(self.get_axes(), coords):
            result += (axis.number_to_point(coord) - origin)
        return result

    def point_to_coords(self, point: np.ndarray) -> tuple[float, ...]:
        return tuple([
            axis.point_to_number(point)
            for axis in self.get_axes()
        ])

    def get_axes(self) -> VGroup:
        return self.axes

    def get_all_ranges(self) -> list[Sequence[float]]:
        return [self.x_range, self.y_range]

    def add_coordinate_labels(
        self,
        x_values: Iterable[float] | None = None,
        y_values: Iterable[float] | None = None,
        **kwargs
    ) -> VGroup:
        axes = self.get_axes()
        self.coordinate_labels = VGroup()
        for axis, values in zip(axes, [x_values, y_values]):
            labels = axis.add_numbers(values, **kwargs)
            self.coordinate_labels.add(labels)
        return self.coordinate_labels


class ThreeDAxes(Axes):
    CONFIG = {
        "dimension": 3,
        "x_range": np.array([-6.0, 6.0, 1.0]),
        "y_range": np.array([-5.0, 5.0, 1.0]),
        "z_range": np.array([-4.0, 4.0, 1.0]),
        "z_axis_config": {},
        "z_normal": DOWN,
        "height": None,
        "width": None,
        "depth": None,
        "num_axis_pieces": 20,
        "gloss": 0.5,
    }

    def __init__(
        self,
        x_range: Sequence[float] | None = None,
        y_range: Sequence[float] | None = None,
        z_range: Sequence[float] | None = None,
        **kwargs
    ):
        Axes.__init__(self, x_range, y_range, **kwargs)
        if z_range is not None:
            self.z_range[:len(z_range)] = z_range

        z_axis = self.create_axis(
            self.z_range,
            self.z_axis_config,
            self.depth,
        )
        z_axis.rotate(-PI / 2, UP, about_point=ORIGIN)
        z_axis.rotate(
            angle_of_vector(self.z_normal), OUT,
            about_point=ORIGIN
        )
        z_axis.shift(self.x_axis.n2p(0))
        self.axes.add(z_axis)
        self.add(z_axis)
        self.z_axis = z_axis

        for axis in self.axes:
            axis.insert_n_curves(self.num_axis_pieces - 1)

    def get_all_ranges(self) -> list[Sequence[float]]:
        return [self.x_range, self.y_range, self.z_range]


class NumberPlane(Axes):
    CONFIG = {
        "axis_config": {
            "stroke_color": WHITE,
            "stroke_width": 2,
            "include_ticks": False,
            "include_tip": False,
            "line_to_number_buff": SMALL_BUFF,
            "line_to_number_direction": DL,
        },
        "y_axis_config": {
            "line_to_number_direction": DL,
        },
        "background_line_style": {
            "stroke_color": BLUE_D,
            "stroke_width": 2,
            "stroke_opacity": 1,
        },
        "height": None,
        "width": None,
        # Defaults to a faded version of line_config
        "faded_line_style": None,
        "faded_line_ratio": 4,
        "make_smooth_after_applying_functions": True,
    }

    def __init__(
        self,
        x_range: Sequence[float] | None = None,
        y_range: Sequence[float] | None = None,
        **kwargs
    ):
        super().__init__(x_range, y_range, **kwargs)
        self.init_background_lines()

    def init_background_lines(self) -> None:
        if self.faded_line_style is None:
            style = dict(self.background_line_style)
            # For anything numerical, like stroke_width
            # and stroke_opacity, chop it in half
            for key in style:
                if isinstance(style[key], numbers.Number):
                    style[key] *= 0.5
            self.faded_line_style = style

        self.background_lines, self.faded_lines = self.get_lines()
        self.background_lines.set_style(**self.background_line_style)
        self.faded_lines.set_style(**self.faded_line_style)
        self.add_to_back(
            self.faded_lines,
            self.background_lines,
        )

    def get_lines(self) -> tuple[VGroup, VGroup]:
        x_axis = self.get_x_axis()
        y_axis = self.get_y_axis()

        x_lines1, x_lines2 = self.get_lines_parallel_to_axis(x_axis, y_axis)
        y_lines1, y_lines2 = self.get_lines_parallel_to_axis(y_axis, x_axis)
        lines1 = VGroup(*x_lines1, *y_lines1)
        lines2 = VGroup(*x_lines2, *y_lines2)
        return lines1, lines2

    def get_lines_parallel_to_axis(
        self,
        axis1: NumberLine,
        axis2: NumberLine
    ) -> tuple[VGroup, VGroup]:
        freq = axis2.x_step
        ratio = self.faded_line_ratio
        line = Line(axis1.get_start(), axis1.get_end())
        dense_freq = (1 + ratio)
        step = (1 / dense_freq) * freq

        lines1 = VGroup()
        lines2 = VGroup()
        inputs = np.arange(axis2.x_min, axis2.x_max + step, step)
        for i, x in enumerate(inputs):
            new_line = line.copy()
            new_line.shift(axis2.n2p(x) - axis2.n2p(0))
            if i % (1 + ratio) == 0:
                lines1.add(new_line)
            else:
                lines2.add(new_line)
        return lines1, lines2

    def get_x_unit_size(self) -> float:
        return self.get_x_axis().get_unit_size()

    def get_y_unit_size(self) -> list:
        return self.get_x_axis().get_unit_size()

    def get_axes(self) -> VGroup:
        return self.axes

    def get_vector(self, coords: Iterable[float], **kwargs) -> Arrow:
        kwargs["buff"] = 0
        return Arrow(self.c2p(0, 0), self.c2p(*coords), **kwargs)

    def prepare_for_nonlinear_transform(self, num_inserted_curves: int = 50):
        for mob in self.family_members_with_points():
            num_curves = mob.get_num_curves()
            if num_inserted_curves > num_curves:
                mob.insert_n_curves(num_inserted_curves - num_curves)
            mob.make_smooth_after_applying_functions = True
        return self


class ComplexPlane(NumberPlane):
    CONFIG = {
        "color": BLUE,
        "line_frequency": 1,
    }

    def number_to_point(self, number: complex | float) -> np.ndarray:
        number = complex(number)
        return self.coords_to_point(number.real, number.imag)

    def n2p(self, number: complex | float) -> np.ndarray:
        return self.number_to_point(number)

    def point_to_number(self, point: np.ndarray) -> complex:
        x, y = self.point_to_coords(point)
        return complex(x, y)

    def p2n(self, point: np.ndarray) -> complex:
        return self.point_to_number(point)

    def get_default_coordinate_values(
        self,
        skip_first: bool = True
    ) -> list[complex]:
        x_numbers = self.get_x_axis().get_tick_range()[1:]
        y_numbers = self.get_y_axis().get_tick_range()[1:]
        y_numbers = [complex(0, y) for y in y_numbers if y != 0]
        return [*x_numbers, *y_numbers]

    def add_coordinate_labels(
        self,
        numbers: list[complex] | None = None,
        skip_first: bool = True,
        **kwargs
    ):
        if numbers is None:
            numbers = self.get_default_coordinate_values(skip_first)

        self.coordinate_labels = VGroup()
        for number in numbers:
            z = complex(number)
            if abs(z.imag) > abs(z.real):
                axis = self.get_y_axis()
                value = z.imag
                kwargs["unit"] = "i"
            else:
                axis = self.get_x_axis()
                value = z.real
            number_mob = axis.get_number_mobject(value, **kwargs)
            # For i and -i, remove the "1"
            if z.imag == 1:
                number_mob.remove(number_mob[0])
            if z.imag == -1:
                number_mob.remove(number_mob[1])
                number_mob[0].next_to(
                    number_mob[1], LEFT,
                    buff=number_mob[0].get_width() / 4
                )
            self.coordinate_labels.add(number_mob)
        self.add(self.coordinate_labels)
        return self<|MERGE_RESOLUTION|>--- conflicted
+++ resolved
@@ -299,7 +299,6 @@
         line.move_to(self.input_to_graph_point(x, graph))
         return line
 
-<<<<<<< HEAD
     def get_riemann_rectangles(
         self,
         graph: ParametricCurve,
@@ -310,21 +309,9 @@
         stroke_color: ManimColor = BLACK,
         fill_opacity: float = 1,
         colors: Iterable[ManimColor] = (BLUE, GREEN),
+        stroke_background: bool = True,
         show_signed_area: bool = True
     ) -> VGroup:
-=======
-    def get_riemann_rectangles(self,
-                               graph,
-                               x_range=None,
-                               dx=None,
-                               input_sample_type="left",
-                               stroke_width=1,
-                               stroke_color=BLACK,
-                               fill_opacity=1,
-                               colors=(BLUE, GREEN),
-                               stroke_background=True,
-                               show_signed_area=True):
->>>>>>> 41b52c61
         if x_range is None:
             x_range = self.x_range[:2]
         if dx is None:
