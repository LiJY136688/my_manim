from __future__ import annotations

import math
import operator as op
from functools import reduce
from typing import Callable, Iterable, Sequence

import numpy as np
import numpy.typing as npt
from mapbox_earcut import triangulate_float32 as earcut
from scipy.spatial.transform import Rotation

from manimlib.constants import RIGHT
from manimlib.constants import DOWN
from manimlib.constants import OUT
from manimlib.constants import PI
from manimlib.constants import TAU
from manimlib.utils.iterables import adjacent_pairs
from manimlib.utils.simple_functions import clip


def cross(v1: np.ndarray, v2: np.ndarray) -> list[np.ndarray]:
    return [
        v1[1] * v2[2] - v1[2] * v2[1],
        v1[2] * v2[0] - v1[0] * v2[2],
        v1[0] * v2[1] - v1[1] * v2[0]
    ]


def get_norm(vect: np.ndarray) -> np.flaoting:
    return sum((x**2 for x in vect))**0.5


def normalize(vect, fall_back=None):
    norm = get_norm(vect)
    if norm > 0:
        return np.array(vect) / norm
    elif fall_back is not None:
        return fall_back
    else:
        return np.zeros(len(vect))


# Operations related to rotation


<<<<<<< HEAD
def quaternion_mult(*quats):
    # Real part is last entry, which is bizzare, but fits scipy Rotation convention
=======
def quaternion_mult(*quats: Sequence[float]) -> list[float]:
>>>>>>> e812b995
    if len(quats) == 0:
        return [0, 0, 0, 1]
    result = quats[0]
    for next_quat in quats[1:]:
        x1, y1, z1, w1 = result
        x2, y2, z2, w2 = next_quat
        result = [
            w1 * x2 + x1 * w2 + y1 * z2 - z1 * y2,
            w1 * y2 + y1 * w2 + z1 * x2 - x1 * z2,
            w1 * z2 + z1 * w2 + x1 * y2 - y1 * x2,
            w1 * w2 - x1 * x2 - y1 * y2 - z1 * z2,
        ]
    return result


<<<<<<< HEAD
def quaternion_from_angle_axis(angle, axis, axis_normalized=False):
    return Rotation.from_rotvec(angle * normalize(axis)).as_quat()


def angle_axis_from_quaternion(quat):
    rot_vec = Rotation.from_quat(quat).as_rotvec()
    norm = get_norm(rot_vec)
    return norm, rot_vec / norm
=======
def quaternion_from_angle_axis(
    angle: float,
    axis: np.ndarray,
    axis_normalized: bool = False
) -> list[float]:
    if not axis_normalized:
        axis = normalize(axis)
    return [math.cos(angle / 2), *(math.sin(angle / 2) * axis)]


def angle_axis_from_quaternion(
    quaternion: Sequence[float]
) -> tuple[float, np.ndarray]:
    axis = normalize(
        quaternion[1:],
        fall_back=[1, 0, 0]
    )
    angle = 2 * np.arccos(quaternion[0])
    if angle > TAU / 2:
        angle = TAU - angle
    return angle, axis
>>>>>>> e812b995


def quaternion_conjugate(quaternion: Iterable) -> list:
    result = list(quaternion)
    for i in range(3):
        result[i] *= -1
    return result


<<<<<<< HEAD
def rotate_vector(vector, angle, axis=OUT):
    rot = Rotation.from_rotvec(angle * normalize(axis))
    return np.dot(vector, rot.as_matrix().T)
=======
def rotate_vector(
    vector: Iterable, 
    angle: float, 
    axis: np.ndarray = OUT
) -> np.ndarray | list[float]:
    if len(vector) == 2:
        # Use complex numbers...because why not
        z = complex(*vector) * np.exp(complex(0, angle))
        result = [z.real, z.imag]
    elif len(vector) == 3:
        # Use quaternions...because why not
        quat = quaternion_from_angle_axis(angle, axis)
        quat_inv = quaternion_conjugate(quat)
        product = quaternion_mult(quat, [0, *vector], quat_inv)
        result = product[1:]
    else:
        raise Exception("vector must be of dimension 2 or 3")
>>>>>>> e812b995


def rotate_vector_2d(vector, angle):
    # Use complex numbers...because why not
    z = complex(*vector) * np.exp(complex(0, angle))
    return np.array([z.real, z.imag])


def thick_diagonal(dim: int, thickness: int = 2) -> np.ndarray:
    row_indices = np.arange(dim).repeat(dim).reshape((dim, dim))
    col_indices = np.transpose(row_indices)
    return (np.abs(row_indices - col_indices) < thickness).astype('uint8')


<<<<<<< HEAD
def rotation_matrix_from_quaternion(quat):
    return Rotation.from_quat(quat).as_matrix()
=======
def rotation_matrix_transpose_from_quaternion(quat: Iterable) -> list[list[float]]:
    quat_inv = quaternion_conjugate(quat)
    return [
        quaternion_mult(quat, [0, *basis], quat_inv)[1:]
        for basis in [
            [1, 0, 0],
            [0, 1, 0],
            [0, 0, 1],
        ]
    ]


def rotation_matrix_from_quaternion(quat: Iterable) -> np.ndarray:
    return np.transpose(rotation_matrix_transpose_from_quaternion(quat))


def rotation_matrix_transpose(angle: float, axis: np.ndarray) -> list[list[float]]:
    if axis[0] == 0 and axis[1] == 0:
        # axis = [0, 0, z] case is common enough it's worth
        # having a shortcut
        sgn = 1 if axis[2] > 0 else -1
        cos_a = math.cos(angle)
        sin_a = math.sin(angle) * sgn
        return [
            [cos_a, sin_a, 0],
            [-sin_a, cos_a, 0],
            [0, 0, 1],
        ]
    quat = quaternion_from_angle_axis(angle, axis)
    return rotation_matrix_transpose_from_quaternion(quat)
>>>>>>> e812b995


def rotation_matrix(angle: float, axis: np.ndarray) -> np.ndarray:
    """
    Rotation in R^3 about a specified axis of rotation.
    """
    return Rotation.from_rotvec(angle * normalize(axis)).as_matrix()


def rotation_matrix_transpose(angle, axis):
    return rotation_matrix(angle, axis).T


def rotation_about_z(angle: float) -> list[list[float]]:
    return [
        [math.cos(angle), -math.sin(angle), 0],
        [math.sin(angle), math.cos(angle), 0],
        [0, 0, 1]
    ]


<<<<<<< HEAD
def rotation_between_vectors(v1, v2):
=======
def z_to_vector(vector: np.ndarray) -> np.ndarray:
    """
    Returns some matrix in SO(3) which takes the z-axis to the
    (normalized) vector provided as an argument
    """
    axis = cross(OUT, vector)
    if get_norm(axis) == 0:
        if vector[2] > 0:
            return np.identity(3)
        else:
            return rotation_matrix(PI, RIGHT)
    angle = np.arccos(np.dot(OUT, normalize(vector)))
    return rotation_matrix(angle, axis=axis)


def rotation_between_vectors(v1, v2) -> np.ndarray:
>>>>>>> e812b995
    if np.all(np.isclose(v1, v2)):
        return np.identity(3)
    return rotation_matrix(
        angle=angle_between_vectors(v1, v2),
        axis=np.cross(v1, v2)
    )


<<<<<<< HEAD
def z_to_vector(vector):
    return rotation_between_vectors(OUT, vector)


def angle_of_vector(vector):
=======
def angle_of_vector(vector: Sequence[float]) -> float:
>>>>>>> e812b995
    """
    Returns polar coordinate theta when vector is project on xy plane
    """
    return np.angle(complex(*vector[:2]))


def angle_between_vectors(v1: np.ndarray, v2: np.ndarray) -> float:
    """
    Returns the angle between two 3D vectors.
    This angle will always be btw 0 and pi
    """
    n1 = get_norm(v1)
    n2 = get_norm(v2)
    cos_angle = np.dot(v1, v2) / (n1 * n2)
    return math.acos(clip(cos_angle, -1, 1))


def project_along_vector(point: np.ndarray, vector: np.ndarray) -> np.ndarray:
    matrix = np.identity(3) - np.outer(vector, vector)
    return np.dot(point, matrix.T)


<<<<<<< HEAD
def normalize_along_axis(array, axis, fall_back=None):
=======
def normalize(
    vect: np.ndarray,
    fall_back: np.ndarray | None = None
) -> np.ndarray:
    norm = get_norm(vect)
    if norm > 0:
        return np.array(vect) / norm
    elif fall_back is not None:
        return fall_back
    else:
        return np.zeros(len(vect))


def normalize_along_axis(
    array: np.ndarray,
    axis: np.ndarray,
) -> np.ndarray:
>>>>>>> e812b995
    norms = np.sqrt((array * array).sum(axis))
    norms[norms == 0] = 1
    buffed_norms = np.repeat(norms, array.shape[axis]).reshape(array.shape)
    array /= buffed_norms
    return array


def get_unit_normal(
    v1: np.ndarray,
    v2: np.ndarray,
    tol: float=1e-6
) -> np.ndarray:
    v1 = normalize(v1)
    v2 = normalize(v2)
    cp = cross(v1, v2)
    cp_norm = get_norm(cp)
    if cp_norm < tol:
        # Vectors align, so find a normal to them in the plane shared with the z-axis
        new_cp = cross(cross(v1, OUT), v1)
        new_cp_norm = get_norm(new_cp)
        if new_cp_norm < tol:
            return DOWN
        return new_cp / new_cp_norm
    return cp / cp_norm


###


def compass_directions(n: int = 4, start_vect: np.ndarray = RIGHT) -> np.ndarray:
    angle = TAU / n
    return np.array([
        rotate_vector(start_vect, k * angle)
        for k in range(n)
    ])


def complex_to_R3(complex_num: complex) -> np.ndarray:
    return np.array((complex_num.real, complex_num.imag, 0))


def R3_to_complex(point: Sequence[float]) -> complex:
    return complex(*point[:2])


def complex_func_to_R3_func(
    complex_func: Callable[[complex], complex]
) -> Callable[[np.ndarray], np.ndarray]:
    return lambda p: complex_to_R3(complex_func(R3_to_complex(p)))


def center_of_mass(points: Iterable[npt.ArrayLike]) -> np.ndarray:
    points = [np.array(point).astype("float") for point in points]
    return sum(points) / len(points)


def midpoint(
    point1: Sequence[float],
    point2: Sequence[float]
) -> np.ndarray:
    return center_of_mass([point1, point2])


def line_intersection(
    line1: Sequence[Sequence[float]],
    line2: Sequence[Sequence[float]]
) -> np.ndarray:
    """
    return intersection point of two lines,
    each defined with a pair of vectors determining
    the end points
    """
    x_diff = (line1[0][0] - line1[1][0], line2[0][0] - line2[1][0])
    y_diff = (line1[0][1] - line1[1][1], line2[0][1] - line2[1][1])

    def det(a, b):
        return a[0] * b[1] - a[1] * b[0]

    div = det(x_diff, y_diff)
    if div == 0:
        raise Exception("Lines do not intersect")
    d = (det(*line1), det(*line2))
    x = det(d, x_diff) / div
    y = det(d, y_diff) / div
    return np.array([x, y, 0])


def find_intersection(
    p0: npt.ArrayLike,
    v0: npt.ArrayLike,
    p1: npt.ArrayLike,
    v1: npt.ArrayLike,
    threshold: float = 1e-5
) -> np.ndarray:
    """
    Return the intersection of a line passing through p0 in direction v0
    with one passing through p1 in direction v1.  (Or array of intersections
    from arrays of such points/directions).
    For 3d values, it returns the point on the ray p0 + v0 * t closest to the
    ray p1 + v1 * t
    """
    p0 = np.array(p0, ndmin=2)
    v0 = np.array(v0, ndmin=2)
    p1 = np.array(p1, ndmin=2)
    v1 = np.array(v1, ndmin=2)
    m, n = np.shape(p0)
    assert(n in [2, 3])

    numer = np.cross(v1, p1 - p0)
    denom = np.cross(v1, v0)
    if n == 3:
        d = len(np.shape(numer))
        new_numer = np.multiply(numer, numer).sum(d - 1)
        new_denom = np.multiply(denom, numer).sum(d - 1)
        numer, denom = new_numer, new_denom

    denom[abs(denom) < threshold] = np.inf  # So that ratio goes to 0 there
    ratio = numer / denom
    ratio = np.repeat(ratio, n).reshape((m, n))
    return p0 + ratio * v0


def get_closest_point_on_line(
    a: np.ndarray,
    b: np.ndarray,
    p: np.ndarray
) -> np.ndarray:
    """
        It returns point x such that
        x is on line ab and xp is perpendicular to ab.
        If x lies beyond ab line, then it returns nearest edge(a or b).
    """
    # x = b + t*(a-b) = t*a + (1-t)*b
    t = np.dot(p - b, a - b) / np.dot(a - b, a - b)
    if t < 0:
        t = 0
    if t > 1:
        t = 1
    return ((t * a) + ((1 - t) * b))


def get_winding_number(points: Iterable[float]) -> float:
    total_angle = 0
    for p1, p2 in adjacent_pairs(points):
        d_angle = angle_of_vector(p2) - angle_of_vector(p1)
        d_angle = ((d_angle + PI) % TAU) - PI
        total_angle += d_angle
    return total_angle / TAU


##

def cross2d(a: np.ndarray, b: np.ndarray) -> np.ndarray:
    if len(a.shape) == 2:
        return a[:, 0] * b[:, 1] - a[:, 1] * b[:, 0]
    else:
        return a[0] * b[1] - b[0] * a[1]


def tri_area(
    a: Sequence[float],
    b: Sequence[float],
    c: Sequence[float]
) -> float:
    return 0.5 * abs(
        a[0] * (b[1] - c[1]) +
        b[0] * (c[1] - a[1]) +
        c[0] * (a[1] - b[1])
    )


def is_inside_triangle(
    p: np.ndarray,
    a: np.ndarray,
    b: np.ndarray,
    c: np.ndarray
) -> bool:
    """
    Test if point p is inside triangle abc
    """
    crosses = np.array([
        cross2d(p - a, b - p),
        cross2d(p - b, c - p),
        cross2d(p - c, a - p),
    ])
    return np.all(crosses > 0) or np.all(crosses < 0)


def norm_squared(v: Sequence[float]) -> float:
    return v[0] * v[0] + v[1] * v[1] + v[2] * v[2]


# TODO, fails for polygons drawn over themselves
def earclip_triangulation(verts: np.ndarray, ring_ends: list[int]) -> list:
    """
    Returns a list of indices giving a triangulation
    of a polygon, potentially with holes

    - verts is a numpy array of points

    - ring_ends is a list of indices indicating where
    the ends of new paths are
    """

    rings = [
        list(range(e0, e1))
        for e0, e1 in zip([0, *ring_ends], ring_ends)
    ]

    def is_in(point, ring_id):
        return abs(abs(get_winding_number([i - point for i in verts[rings[ring_id]]])) - 1) < 1e-5

    def ring_area(ring_id):
        ring = rings[ring_id]
        s = 0
        for i, j in zip(ring[1:], ring):
            s += cross2d(verts[i], verts[j])
        return abs(s) / 2

    # Points at the same position may cause problems
    for i in rings:
        verts[i[0]] += (verts[i[1]] - verts[i[0]]) * 1e-6
        verts[i[-1]] += (verts[i[-2]] - verts[i[-1]]) * 1e-6

    # First, we should know which rings are directly contained in it for each ring

    right = [max(verts[rings[i], 0]) for i in range(len(rings))]
    left = [min(verts[rings[i], 0]) for i in range(len(rings))]
    top = [max(verts[rings[i], 1]) for i in range(len(rings))]
    bottom = [min(verts[rings[i], 1]) for i in range(len(rings))]
    area = [ring_area(i) for i in range(len(rings))]

    # The larger ring must be outside
    rings_sorted = list(range(len(rings)))
    rings_sorted.sort(key=lambda x: area[x], reverse=True)

    def is_in_fast(ring_a, ring_b):
        # Whether a is in b
        return reduce(op.and_, (
            left[ring_b] <= left[ring_a] <= right[ring_a] <= right[ring_b],
            bottom[ring_b] <= bottom[ring_a] <= top[ring_a] <= top[ring_b],
            is_in(verts[rings[ring_a][0]], ring_b)
        ))

    chilren = [[] for i in rings]
    for idx, i in enumerate(rings_sorted):
        for j in rings_sorted[:idx][::-1]:
            if is_in_fast(i, j):
                chilren[j].append(i)
                break

    res = []

    # Then, we can use earcut for each part
    used = [False] * len(rings)
    for i in rings_sorted:
        if used[i]:
            continue
        v = rings[i]
        ring_ends = [len(v)]
        for j in chilren[i]:
            used[j] = True
            v += rings[j]
            ring_ends.append(len(v))
        res += [v[i] for i in earcut(verts[v, :2], ring_ends)]

    return res<|MERGE_RESOLUTION|>--- conflicted
+++ resolved
@@ -27,11 +27,11 @@
     ]
 
 
-def get_norm(vect: np.ndarray) -> np.flaoting:
+def get_norm(vect: Iterable) -> float:
     return sum((x**2 for x in vect))**0.5
 
 
-def normalize(vect, fall_back=None):
+def normalize(vect: np.ndarray, fall_back: np.ndarray | None = None) -> np.ndarray:
     norm = get_norm(vect)
     if norm > 0:
         return np.array(vect) / norm
@@ -44,12 +44,8 @@
 # Operations related to rotation
 
 
-<<<<<<< HEAD
-def quaternion_mult(*quats):
+def quaternion_mult(*quats: Sequence[float]) -> list[float]:
     # Real part is last entry, which is bizzare, but fits scipy Rotation convention
-=======
-def quaternion_mult(*quats: Sequence[float]) -> list[float]:
->>>>>>> e812b995
     if len(quats) == 0:
         return [0, 0, 0, 1]
     result = quats[0]
@@ -65,38 +61,17 @@
     return result
 
 
-<<<<<<< HEAD
-def quaternion_from_angle_axis(angle, axis, axis_normalized=False):
+def quaternion_from_angle_axis(
+    angle: float,
+    axis: np.ndarray,
+) -> list[float]:
     return Rotation.from_rotvec(angle * normalize(axis)).as_quat()
 
 
-def angle_axis_from_quaternion(quat):
+def angle_axis_from_quaternion(quat: Sequence[float]) -> tuple[float, np.ndarray]:
     rot_vec = Rotation.from_quat(quat).as_rotvec()
     norm = get_norm(rot_vec)
     return norm, rot_vec / norm
-=======
-def quaternion_from_angle_axis(
-    angle: float,
-    axis: np.ndarray,
-    axis_normalized: bool = False
-) -> list[float]:
-    if not axis_normalized:
-        axis = normalize(axis)
-    return [math.cos(angle / 2), *(math.sin(angle / 2) * axis)]
-
-
-def angle_axis_from_quaternion(
-    quaternion: Sequence[float]
-) -> tuple[float, np.ndarray]:
-    axis = normalize(
-        quaternion[1:],
-        fall_back=[1, 0, 0]
-    )
-    angle = 2 * np.arccos(quaternion[0])
-    if angle > TAU / 2:
-        angle = TAU - angle
-    return angle, axis
->>>>>>> e812b995
 
 
 def quaternion_conjugate(quaternion: Iterable) -> list:
@@ -106,80 +81,29 @@
     return result
 
 
-<<<<<<< HEAD
-def rotate_vector(vector, angle, axis=OUT):
+def rotate_vector(
+    vector: Iterable,
+    angle: float,
+    axis: np.ndarray = OUT
+) -> np.ndarray | list[float]:
     rot = Rotation.from_rotvec(angle * normalize(axis))
     return np.dot(vector, rot.as_matrix().T)
-=======
-def rotate_vector(
-    vector: Iterable, 
-    angle: float, 
-    axis: np.ndarray = OUT
-) -> np.ndarray | list[float]:
-    if len(vector) == 2:
-        # Use complex numbers...because why not
-        z = complex(*vector) * np.exp(complex(0, angle))
-        result = [z.real, z.imag]
-    elif len(vector) == 3:
-        # Use quaternions...because why not
-        quat = quaternion_from_angle_axis(angle, axis)
-        quat_inv = quaternion_conjugate(quat)
-        product = quaternion_mult(quat, [0, *vector], quat_inv)
-        result = product[1:]
-    else:
-        raise Exception("vector must be of dimension 2 or 3")
->>>>>>> e812b995
-
-
-def rotate_vector_2d(vector, angle):
+
+
+def rotate_vector_2d(vector: Iterable, angle: float):
     # Use complex numbers...because why not
     z = complex(*vector) * np.exp(complex(0, angle))
     return np.array([z.real, z.imag])
 
 
-def thick_diagonal(dim: int, thickness: int = 2) -> np.ndarray:
-    row_indices = np.arange(dim).repeat(dim).reshape((dim, dim))
-    col_indices = np.transpose(row_indices)
-    return (np.abs(row_indices - col_indices) < thickness).astype('uint8')
-
-
-<<<<<<< HEAD
-def rotation_matrix_from_quaternion(quat):
+def rotation_matrix_transpose_from_quaternion(quat: Iterable) -> np.ndarray:
     return Rotation.from_quat(quat).as_matrix()
-=======
-def rotation_matrix_transpose_from_quaternion(quat: Iterable) -> list[list[float]]:
-    quat_inv = quaternion_conjugate(quat)
-    return [
-        quaternion_mult(quat, [0, *basis], quat_inv)[1:]
-        for basis in [
-            [1, 0, 0],
-            [0, 1, 0],
-            [0, 0, 1],
-        ]
-    ]
 
 
 def rotation_matrix_from_quaternion(quat: Iterable) -> np.ndarray:
     return np.transpose(rotation_matrix_transpose_from_quaternion(quat))
 
 
-def rotation_matrix_transpose(angle: float, axis: np.ndarray) -> list[list[float]]:
-    if axis[0] == 0 and axis[1] == 0:
-        # axis = [0, 0, z] case is common enough it's worth
-        # having a shortcut
-        sgn = 1 if axis[2] > 0 else -1
-        cos_a = math.cos(angle)
-        sin_a = math.sin(angle) * sgn
-        return [
-            [cos_a, sin_a, 0],
-            [-sin_a, cos_a, 0],
-            [0, 0, 1],
-        ]
-    quat = quaternion_from_angle_axis(angle, axis)
-    return rotation_matrix_transpose_from_quaternion(quat)
->>>>>>> e812b995
-
-
 def rotation_matrix(angle: float, axis: np.ndarray) -> np.ndarray:
     """
     Rotation in R^3 about a specified axis of rotation.
@@ -187,7 +111,7 @@
     return Rotation.from_rotvec(angle * normalize(axis)).as_matrix()
 
 
-def rotation_matrix_transpose(angle, axis):
+def rotation_matrix_transpose(angle: float, axis: np.ndarray) -> np.ndarray:
     return rotation_matrix(angle, axis).T
 
 
@@ -199,26 +123,7 @@
     ]
 
 
-<<<<<<< HEAD
-def rotation_between_vectors(v1, v2):
-=======
-def z_to_vector(vector: np.ndarray) -> np.ndarray:
-    """
-    Returns some matrix in SO(3) which takes the z-axis to the
-    (normalized) vector provided as an argument
-    """
-    axis = cross(OUT, vector)
-    if get_norm(axis) == 0:
-        if vector[2] > 0:
-            return np.identity(3)
-        else:
-            return rotation_matrix(PI, RIGHT)
-    angle = np.arccos(np.dot(OUT, normalize(vector)))
-    return rotation_matrix(angle, axis=axis)
-
-
 def rotation_between_vectors(v1, v2) -> np.ndarray:
->>>>>>> e812b995
     if np.all(np.isclose(v1, v2)):
         return np.identity(3)
     return rotation_matrix(
@@ -227,15 +132,11 @@
     )
 
 
-<<<<<<< HEAD
-def z_to_vector(vector):
+def z_to_vector(vector: np.ndarray) -> np.ndarray:
     return rotation_between_vectors(OUT, vector)
 
 
-def angle_of_vector(vector):
-=======
 def angle_of_vector(vector: Sequence[float]) -> float:
->>>>>>> e812b995
     """
     Returns polar coordinate theta when vector is project on xy plane
     """
@@ -258,27 +159,10 @@
     return np.dot(point, matrix.T)
 
 
-<<<<<<< HEAD
-def normalize_along_axis(array, axis, fall_back=None):
-=======
-def normalize(
-    vect: np.ndarray,
-    fall_back: np.ndarray | None = None
-) -> np.ndarray:
-    norm = get_norm(vect)
-    if norm > 0:
-        return np.array(vect) / norm
-    elif fall_back is not None:
-        return fall_back
-    else:
-        return np.zeros(len(vect))
-
-
 def normalize_along_axis(
     array: np.ndarray,
     axis: np.ndarray,
 ) -> np.ndarray:
->>>>>>> e812b995
     norms = np.sqrt((array * array).sum(axis))
     norms[norms == 0] = 1
     buffed_norms = np.repeat(norms, array.shape[axis]).reshape(array.shape)
@@ -289,7 +173,7 @@
 def get_unit_normal(
     v1: np.ndarray,
     v2: np.ndarray,
-    tol: float=1e-6
+    tol: float = 1e-6
 ) -> np.ndarray:
     v1 = normalize(v1)
     v2 = normalize(v2)
@@ -308,6 +192,12 @@
 ###
 
 
+def thick_diagonal(dim: int, thickness: int = 2) -> np.ndarray:
+    row_indices = np.arange(dim).repeat(dim).reshape((dim, dim))
+    col_indices = np.transpose(row_indices)
+    return (np.abs(row_indices - col_indices) < thickness).astype('uint8')
+
+
 def compass_directions(n: int = 4, start_vect: np.ndarray = RIGHT) -> np.ndarray:
     angle = TAU / n
     return np.array([
