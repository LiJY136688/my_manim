
from mobject.vectorized_mobject import VMobject, VGroup, VectorizedPoint
from mobject.tex_mobject import TexMobject
from animation import Animation
from animation.continual_animation import ContinualAnimation
from topics.geometry import BackgroundRectangle
from scene import Scene
from helpers import *

class DecimalNumber(VMobject):
    CONFIG = {
        "num_decimal_points" : 2,
        "digit_to_digit_buff" : 0.05,
        "show_ellipsis" : False,
        "unit" : None,
        "include_background_rectangle" : False,
    }
    def __init__(self, number, **kwargs):
        VMobject.__init__(self, **kwargs)
        self.number = number
        ndp = self.num_decimal_points

        #Build number string
        if isinstance(number, complex):
            num_string = '%.*f%s%.*fi'%(
                ndp, number.real, 
                "-" if number.imag < 0 else "+",
                ndp, abs(number.imag)
            )
        else:
            num_string = '%.*f'%(ndp, number)
            negative_zero_string = "-%.*f"%(ndp, 0.)
            if num_string == negative_zero_string:
                num_string = num_string[1:]
        self.add(*[
            TexMobject(char, **kwargs)
            for char in num_string
        ])

        #Add non-numerical bits
        if self.show_ellipsis:
            self.add(TexMobject("\\dots"))

        if self.unit is not None:
            self.add(TexMobject(self.unit))

        self.arrange_submobjects(
            buff = self.digit_to_digit_buff,
            aligned_edge = DOWN
        )

<<<<<<< HEAD
<<<<<<< HEAD
        if num_string.startswith("-"):
            minus = self.submobjects[0]
            minus.next_to(
                self.submobjects[1], LEFT,
                buff = self.digit_to_digit_buff
            )

        if self.unit != None:
            unit_sign = TexMobject(self.unit)
            unit_sign.next_to(self.submobjects[-1],RIGHT,
                    buff = self.digit_to_digit_buff)

            if self.unit == "^\\circ":
                unit_sign.align_to(self,UP)
            else:
                unit_sign.align_to(self,DOWN)
            self.add(unit_sign)


class Integer(VGroup):
=======
=======
>>>>>>> b9a292fb
        #Handle alignment of parts that should be aligned
        #to the bottom
        for i, c in enumerate(num_string):
            if c == "-" and len(num_string) > i+1:
                self[i].align_to(self[i+1], alignment_vect = UP)
        if self.unit == "\\circ":
            self[-1].align_to(self, UP)
        #
        if self.include_background_rectangle:
            #TODO, is this the best way to handle
            #background rectangles?
            self.background_rectangle = BackgroundRectangle(self)
            self.submobjects = [
                self.background_rectangle,
                VGroup(*self.submobjects)
            ]

class Integer(DecimalNumber):
<<<<<<< HEAD
>>>>>>> master
=======
>>>>>>> b9a292fb
    CONFIG = {
        "num_decimal_points" : 0,
    }

class ChangingDecimal(Animation):
    CONFIG = {
        "num_decimal_points" : None,
        "show_ellipsis" : None,
        "position_update_func" : None,
        "tracked_mobject" : None
    }
    def __init__(self, decimal_number_mobject, number_update_func, **kwargs):
        digest_config(self, kwargs, locals())
        self.decimal_number_config = dict(
            decimal_number_mobject.initial_config
        )
        for attr in "num_decimal_points", "show_ellipsis":
            value = getattr(self, attr)
            if value is not None:
                self.decimal_number_config[attr] = value
        if self.tracked_mobject:
            dmc = decimal_number_mobject.get_center()
            tmc = self.tracked_mobject.get_center()
            self.diff_from_tracked_mobject = dmc - tmc
        Animation.__init__(self, decimal_number_mobject, **kwargs)

    def update_mobject(self, alpha):
        self.update_number(alpha)
        self.update_position()

    def update_number(self, alpha):
        decimal = self.decimal_number_mobject
        new_number = self.number_update_func(alpha)
        new_decimal = DecimalNumber(
            new_number, **self.decimal_number_config
        )
        new_decimal.match_height(decimal)
        new_decimal.move_to(decimal)
        new_decimal.match_style(decimal)

        decimal.submobjects = new_decimal.submobjects
        decimal.number = new_number

    def update_position(self):
        if self.position_update_func is not None:
            self.position_update_func(self.decimal_number_mobject)
        elif self.tracked_mobject is not None:
            self.decimal_number_mobject.move_to(self.tracked_mobject.get_center() + self.diff_from_tracked_mobject)

class ChangeDecimalToValue(ChangingDecimal):
    def __init__(self, decimal_number_mobject, target_number, **kwargs):
        start_number = decimal_number_mobject.number
        func = lambda alpha : interpolate(start_number, target_number, alpha)
        ChangingDecimal.__init__(self, decimal_number_mobject, func, **kwargs)

class ContinualChangingDecimal(ContinualAnimation):
    def __init__(self, decimal_number_mobject, number_update_func, **kwargs):
        self.anim = ChangingDecimal(decimal_number_mobject, number_update_func, **kwargs)
        ContinualAnimation.__init__(self, decimal_number_mobject, **kwargs)

    def update_mobject(self, dt):
        self.anim.update(self.internal_time)
        


        















<|MERGE_RESOLUTION|>--- conflicted
+++ resolved
@@ -41,16 +41,7 @@
         if self.show_ellipsis:
             self.add(TexMobject("\\dots"))
 
-        if self.unit is not None:
-            self.add(TexMobject(self.unit))
 
-        self.arrange_submobjects(
-            buff = self.digit_to_digit_buff,
-            aligned_edge = DOWN
-        )
-
-<<<<<<< HEAD
-<<<<<<< HEAD
         if num_string.startswith("-"):
             minus = self.submobjects[0]
             minus.next_to(
@@ -69,11 +60,13 @@
                 unit_sign.align_to(self,DOWN)
             self.add(unit_sign)
 
+        self.arrange_submobjects(
+            buff = self.digit_to_digit_buff,
+            aligned_edge = DOWN
+        )
+
 
 class Integer(VGroup):
-=======
-=======
->>>>>>> b9a292fb
         #Handle alignment of parts that should be aligned
         #to the bottom
         for i, c in enumerate(num_string):
@@ -92,10 +85,6 @@
             ]
 
 class Integer(DecimalNumber):
-<<<<<<< HEAD
->>>>>>> master
-=======
->>>>>>> b9a292fb
     CONFIG = {
         "num_decimal_points" : 0,
     }
